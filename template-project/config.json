{
  "cluster_name": "natwestdevce",
  "cluster_domain": "appiancloud.com",
  "locust_file": "locustfile.py",
  "skip_machine_setup": false,
  "client_record_mode_enabled": false,
  "actor_config": {
    "om_customer_viewer": {
      "wait_from": 180,
      "wait_to": 300,
      "weight": 18
    },
    "om_reviewer": {
      "wait_from": 60,
      "wait_to": 120,
      "weight": 2
    }
  },
  "submitter": {
    "auth_submitter": [
      "yash.dwivedi",
<<<<<<< HEAD
      "XXXX"
=======
      "XXXXXX"
>>>>>>> fd318d0a
    ],
    "credentials_submitter": []
  },
  "reviewer": {
    "auth_reviewer": [
      "perf.test.hoa",
<<<<<<< HEAD
      "XXXXX"
=======
      "XXXXXXX"
>>>>>>> fd318d0a
    ],
    "credentials_reviewer": []
  }
}<|MERGE_RESOLUTION|>--- conflicted
+++ resolved
@@ -19,22 +19,14 @@
   "submitter": {
     "auth_submitter": [
       "yash.dwivedi",
-<<<<<<< HEAD
-      "XXXX"
-=======
       "XXXXXX"
->>>>>>> fd318d0a
     ],
     "credentials_submitter": []
   },
   "reviewer": {
     "auth_reviewer": [
       "perf.test.hoa",
-<<<<<<< HEAD
-      "XXXXX"
-=======
       "XXXXXXX"
->>>>>>> fd318d0a
     ],
     "credentials_reviewer": []
   }
